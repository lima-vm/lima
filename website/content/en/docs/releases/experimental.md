---
title: Experimental features
weight: 10
---


The following features are experimental and subject to change:

- `mountType: virtiofs` on Linux
- `vmType: wsl2` and relevant configurations (`mountType: wsl2`)
- `arch`: `riscv64`, `armv7l`, `s390x`, and `ppc64le`
- `video.display: vnc` and relevant configuration (`video.vnc.display`)
- `audio.device`
- `mountInotify: true`
- `External drivers`: building and using drivers as separate executables (see [Virtual Machine Drivers](../dev/drivers))

The following commands are experimental and subject to change:

- `limactl snapshot *`
- `limactl tunnel`
- `limactl template *`
<<<<<<< HEAD
- `limactl plugins` plugin mechanism (see [CLI plugins](../config/plugin/cli))
=======
- `limactl mcp *`
>>>>>>> 689b9280

## Graduated

The following features were experimental in the past:

### Until v1.0

- `mountType: 9p`
- `vmType: vz` and relevant configurations (`mountType: virtiofs`, `rosetta`, `[]networks.vzNAT`)
- `mode: user-v2` in `networks.yml` and relevant configuration in `lima.yaml`<|MERGE_RESOLUTION|>--- conflicted
+++ resolved
@@ -19,11 +19,7 @@
 - `limactl snapshot *`
 - `limactl tunnel`
 - `limactl template *`
-<<<<<<< HEAD
-- `limactl plugins` plugin mechanism (see [CLI plugins](../config/plugin/cli))
-=======
 - `limactl mcp *`
->>>>>>> 689b9280
 
 ## Graduated
 
